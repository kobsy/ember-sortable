import Ember from 'ember';
import computed from 'ember-new-computed';

const { Mixin, $, run } = Ember;
const { Promise } = Ember.RSVP;

export default Mixin.create({
  classNames: ['sortable-item'],
  classNameBindings: ['isDragging', 'isDropping'],

  /**
    Group to which the item belongs.
    @property group
    @type SortableGroup
    @default null
  */
  group: null,

  /**
    Model which the item represents.
    @property model
    @type Object
    @default null
  */
  model: null,

  /**
    Selector for the element to use as handle.
    If unset, the entire element will be used as the handle.
    @property handle
    @type String
    @default null
  */
  handle: null,

  /**
    True if the item is currently being dragged.
    @property isDragging
    @type Boolean
    @default false
  */
  isDragging: false,

  /**
    True if the item is currently dropping.
    @property isDropping
    @type Boolean
    @default false
  */
  isDropping: false,

  /**
    True if the item was dropped during the interaction
    @property wasDropped
    @type Boolean
    @default false
  */
  wasDropped: false,


  /**
    @property isBusy
    @type Boolean
  */
  isBusy: computed.or('isDragging', 'isDropping'),

  /**
    The frequency with which the group is informed
    that an update is required.
    @property updateInterval
    @type Number
    @default 125
  */
  updateInterval: 125,

  /**
    True if the item transitions with animation.
    @property isAnimated
    @type Boolean
  */
  isAnimated: computed(function() {
    let el = this.$();
    let property = el.css('transition-property');

    return /all|transform/.test(property);
  }).volatile(),

  /**
    The current transition duration in milliseconds.
    @property transitionDuration
    @type Number
  */
  transitionDuration: computed(function() {
    let el = this.$();
    let rule = el.css('transition-duration');
    let match = rule.match(/([\d\.]+)([ms]*)/);

    if (match) {
      let value = parseFloat(match[1]);
      let unit = match[2];

      if (unit === 's') {
        value = value * 1000;
      }

      return value;
    }

    return 0;
  }).volatile(),

  /**
    Horizontal position of the item.
    @property x
    @type Number
  */
  x: computed({
    get() {
      if (this._x === undefined) {
        let marginLeft = parseFloat(this.$().css('margin-left'));
        this._x = this.element.scrollLeft + this.element.offsetLeft - marginLeft;
      }

      return this._x;
    },
    set(_, value) {
      if (value !== this._x) {
        this._x = value;
        this._scheduleApplyPosition();
      }
    },
  }).volatile(),

  /**
    Vertical position of the item relative to its offset parent.
    @property y
    @type Number
  */
  y: computed({
    get() {
      if (this._y === undefined) {
        this._y = this.element.offsetTop;
      }

      return this._y;
    },
    set(key, value) {
      if (value !== this._y) {
        this._y = value;
        this._scheduleApplyPosition();
      }
    }
  }).volatile(),

  /**
    Width of the item.
    @property height
    @type Number
  */
<<<<<<< HEAD
  width: computed({
    get() {
      let width = this.$().outerWidth(true);
      return width;
    }
  }).volatile().readOnly(),
=======
  width: computed(function() {
    let el = this.$();
    let width = el.outerWidth(true);

    width += getBorderSpacing(el).horizontal;

    return width;
  }).volatile(),

  /**
    Height of the item including margins.
    @property height
    @type Number
  */
  height: computed(function() {
    let el = this.$();
    let height = el.outerHeight();

    let marginBottom = parseFloat(el.css('margin-bottom'));
    height += marginBottom;

    height += getBorderSpacing(el).vertical;

    return height;
  }).volatile(),
>>>>>>> 8c4c37ed

  /**
    @method didInsertElement
  */
  didInsertElement() {
    this._super();
    // scheduled to prevent deprecation warning:
    // "never change properties on components, services or models during didInsertElement because it causes significant performance degradation"
    run.schedule("afterRender", this, "_tellGroup", "registerItem", this);
  },

  /**
    @method willDestroyElement
  */
  willDestroyElement() {
    // scheduled to prevent deprecation warning:
    // "never change properties on components, services or models during didInsertElement because it causes significant performance degradation"
    run.schedule("afterRender", this, "_tellGroup", "deregisterItem", this);
  },

  /**
    @method mouseDown
  */
  mouseDown(event) {
    this._primeDrag(event);
  },

  /**
    @method touchStart
  */
  touchStart(event) {
    this._primeDrag(event);
  },

  /**
    @method freeze
  */
  freeze() {
    let el = this.$();
    if (!el) { return; }

    this.$().css({ transition: 'none' });
    this.$().height(); // Force-apply styles
  },

  /**
    @method reset
  */
  reset() {
    let el = this.$();
    if (!el) { return; }

    delete this._y;
    delete this._x;

    el.css({ transform: '' });
  },

  /**
    @method thaw
  */
  thaw() {
    let el = this.$();
    if (!el) { return; }

    el.css({ transition: '' });
  },

  /**
    @method _primeDrag
    @private
  */
  _primeDrag(event) {
    let handle = this.get('handle');

    if (handle && !$(event.target).closest(handle).length) {
      return;
    }

    event.preventDefault();
    event.stopPropagation();

<<<<<<< HEAD
    let drag;
=======
    let startDragListener = event => this._startDrag(event);

    function cancelStartDragListener() {
      $(window).off('mousemove touchmove', startDragListener);
    }

    $(window).one('mousemove touchmove', startDragListener);
    $(window).one('mouseup touchend', cancelStartDragListener);
  },
>>>>>>> 8c4c37ed

  /**
    @method _startDrag
    @private
  */
  _startDrag(event) {
    if (this.get('isBusy')) { return; }

    let drag = this._makeDragHandler(event);

    let drop = () => {
      $(window)
        .off('mousemove touchmove', drag)
        .off('mouseup touchend', drop);

      this._drop();
    };

    $(window)
      .on('mousemove touchmove', drag)
      .on('mouseup touchend', drop);

    this._tellGroup('prepare');
    this.set('isDragging', true);
  },

  /**
    @method _makeDragHandler
    @param {Event} startEvent
    @return {Function}
    @private
  */
  _makeDragHandler(startEvent) {
    const groupDirection = this.get('group.direction');
    let dragOrigin;
    let elementOrigin;

    if (groupDirection === 'x') {
<<<<<<< HEAD
      let dragOrigin = getX(event);
      let elementOrigin = this.get('x');
      let scrollOrigin = $(this.element).offset().left;
=======
      dragOrigin = getX(startEvent);
      elementOrigin = this.get('x');
>>>>>>> 8c4c37ed

      return event => {
        let dx = getX(event) - dragOrigin;
        let elementX = this.get('x') - this.element.offsetLeft;
        let scrollX = $(this.element).offset().left - elementX;
        let x = elementOrigin + dx + (scrollOrigin - scrollX);

        this._drag(x);
      };
    }

    if (groupDirection === 'y') {
<<<<<<< HEAD
      let dragOrigin = getY(event);
      let elementOrigin = this.get('y');
      let scrollOrigin = $(this.element).offset().top;
=======
      dragOrigin = getY(startEvent);
      elementOrigin = this.get('y');
>>>>>>> 8c4c37ed

      return event => {
        let dy = getY(event) - dragOrigin;
        let elementY = this.get('y') - this.element.offsetTop;
        let scrollY = $(this.element).offset().top - elementY;
        let y = elementOrigin + dy + (scrollOrigin - scrollY);

        this._drag(y);
      };
    }
  },

  /**
    @method _tellGroup
    @private
  */
  _tellGroup(method, ...args) {
    let group = this.get('group');

    if (group) {
      group[method](...args);
    }
  },

  /**
    @method _scheduleApplyPosition
    @private
  */
  _scheduleApplyPosition() {
    run.scheduleOnce('render', this, '_applyPosition');
  },

  /**
    @method _applyPosition
    @private
  */
  _applyPosition() {
    if (!this.element) { return; }

    const groupDirection = this.get('group.direction');

    if (groupDirection === 'x') {
      let x = this.get('x');
      let dx = x - this.element.offsetLeft + parseFloat(this.$().css('margin-left'));

      this.$().css({
        transform: `translateX(${dx}px)`
      });
    }
    if (groupDirection === 'y') {
      let y = this.get('y');
      let dy = y - this.element.offsetTop;

      this.$().css({
        transform: `translateY(${dy}px)`
      });
    }
  },

  /**
    @method _drag
    @private
  */
  _drag(dimension) {
    let updateInterval = this.get('updateInterval');
    const groupDirection = this.get('group.direction');

    if (groupDirection === 'x') {
      this.set('x', dimension);
    }
    if (groupDirection === 'y') {
      this.set('y', dimension);
    }

    run.throttle(this, '_tellGroup', 'update', updateInterval);
  },

  /**
    @method _drop
    @private
  */
  _drop() {
    if (!this.element) { return; }

    this._preventClick(this.element);

    this.set('isDragging', false);
    this.set('isDropping', true);

    this._tellGroup('update');

    this._waitForTransition()
      .then(run.bind(this, '_complete'));
  },

  /**
    @method _preventClick
    @private
  */
  _preventClick(element) {
    $(element).one('click', function(e){ e.stopImmediatePropagation(); } );
  },

  /**
    @method _waitForTransition
    @private
    @return Promise
  */
  _waitForTransition() {
    if (this.get('isAnimated')) {
      return new Promise(resolve => {
        run.next(() => {
          let duration = this.get('transitionDuration');
          run.later(this, resolve, duration);
        });
      });
    } else {
      return Promise.resolve();
    }
  },

  /**
    @method _complete
    @private
  */
  _complete() {
    this.set('isDropping', false);
    this.set('wasDropped', true);
    this._tellGroup('commit');
  }
});

/**
  Gets the y offset for a given event.
  Work for touch and mouse events.
  @method getY
  @return {Number}
  @private
*/
function getY(event) {
  let originalEvent = event.originalEvent;
  let touches = originalEvent && originalEvent.changedTouches;
  let touch = touches && touches[0];

  if (touch) {
    return touch.screenY;
  } else {
    return event.pageY;
  }
}

/**
  Gets the x offset for a given event.
  @method getX
  @return {Number}
  @private
*/
function getX(event) {
  let originalEvent = event.originalEvent;
  let touches = originalEvent && originalEvent.changedTouches;
  let touch = touches && touches[0];

  if (touch) {
    return touch.screenX;
  } else {
    return event.pageX;
  }
}

/**
  Gets a numeric border-spacing values for a given element.

  @method getBorderSpacing
  @param {Element} element
  @return {Object}
  @private
*/
function getBorderSpacing(el) {
  el = $(el);

  let css = el.css('border-spacing'); // '0px 0px'
  let [horizontal, vertical] = css.split(' ');

  return {
    horizontal: parseFloat(horizontal),
    vertical: parseFloat(vertical)
  };
}<|MERGE_RESOLUTION|>--- conflicted
+++ resolved
@@ -157,14 +157,6 @@
     @property height
     @type Number
   */
-<<<<<<< HEAD
-  width: computed({
-    get() {
-      let width = this.$().outerWidth(true);
-      return width;
-    }
-  }).volatile().readOnly(),
-=======
   width: computed(function() {
     let el = this.$();
     let width = el.outerWidth(true);
@@ -190,7 +182,6 @@
 
     return height;
   }).volatile(),
->>>>>>> 8c4c37ed
 
   /**
     @method didInsertElement
@@ -273,9 +264,6 @@
     event.preventDefault();
     event.stopPropagation();
 
-<<<<<<< HEAD
-    let drag;
-=======
     let startDragListener = event => this._startDrag(event);
 
     function cancelStartDragListener() {
@@ -285,7 +273,6 @@
     $(window).one('mousemove touchmove', startDragListener);
     $(window).one('mouseup touchend', cancelStartDragListener);
   },
->>>>>>> 8c4c37ed
 
   /**
     @method _startDrag
@@ -322,16 +309,12 @@
     const groupDirection = this.get('group.direction');
     let dragOrigin;
     let elementOrigin;
+    let scrollOrigin;
 
     if (groupDirection === 'x') {
-<<<<<<< HEAD
-      let dragOrigin = getX(event);
-      let elementOrigin = this.get('x');
-      let scrollOrigin = $(this.element).offset().left;
-=======
       dragOrigin = getX(startEvent);
       elementOrigin = this.get('x');
->>>>>>> 8c4c37ed
+      scrollOrigin = $(this.element).offset().left;
 
       return event => {
         let dx = getX(event) - dragOrigin;
@@ -344,16 +327,12 @@
     }
 
     if (groupDirection === 'y') {
-<<<<<<< HEAD
-      let dragOrigin = getY(event);
-      let elementOrigin = this.get('y');
-      let scrollOrigin = $(this.element).offset().top;
-=======
       dragOrigin = getY(startEvent);
       elementOrigin = this.get('y');
->>>>>>> 8c4c37ed
+      scrollOrigin = $(this.element).offset().top;
 
       return event => {
+        console.log('moving');
         let dy = getY(event) - dragOrigin;
         let elementY = this.get('y') - this.element.offsetTop;
         let scrollY = $(this.element).offset().top - elementY;
